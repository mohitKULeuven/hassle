# -*- coding: utf-8 -*-

import pickle
import numpy as np
import itertools as it
from pysat.formula import WCNF
from scipy.special import binom


# XXX some solvers support integer weights only, let's do that
_MIN_WEIGHT, _MAX_WEIGHT = 1, 100


def _generate_all_clauses_up_to_length(num_vars, length):
    flip_or_dont = lambda v: -(v - num_vars) if v > num_vars else v

    lits = range(1, 2 * num_vars + 1)
    clauses = set(
        [
            tuple(set(map(flip_or_dont, clause)))
            for clause in it.combinations_with_replacement(lits, length)
        ]
    )

    # This makes sure that all symmetries are accounted for...
    must_be = sum(binom(2 * num_vars, l) for l in range(1, length + 1))
    assert len(clauses) == must_be

    # ... except for impossible clauses like 'x and not x', let's delete them
    def possible(clause):
        for i in range(len(clause)):
            for j in range(i + 1, len(clause)):
                if clause[i] == -clause[j]:
                    return False
        return True

    return list(sorted(filter(possible, clauses)))


def add_context(rng, num_clauses, hard_indices, soft_indices, perc_context):

    num_context = int(np.ceil(num_clauses * perc_context))
    indices = list(sorted(rng.permutation(num_clauses)))
    not_hard_indices = list(sorted(set(indices) - set(hard_indices)))
    context_indices = list(sorted(rng.permutation(not_hard_indices)[:num_context]))
<<<<<<< HEAD
    return (
        set(hard_indices).union(set(context_indices)),
        set(soft_indices).difference(set(context_indices)),
    )


def generate_models(
    path,
    num_models,
    num_vars,
    clause_length,
    perc_hard,
    perc_soft,
    perc_context,
    pcaq,
    rng,
):
=======
    return set(hard_indices).union(
            set(context_indices)),set(soft_indices).difference(
                    set(context_indices))

def generate_models(path,
                    num_models,
                    num_context,
                    num_vars,
                    clause_length,
                    perc_hard,
                    perc_soft,
                    perc_context,
                    pcaq,
                    rng):
>>>>>>> 077c9eef

    clauses = _generate_all_clauses_up_to_length(num_vars, clause_length)

    if pcaq:
        # Print the clauses and quit
        from pprint import pprint

        pprint(clauses)
        quit()

    num_clauses = len(clauses)
    num_hard = int(np.ceil(num_clauses * perc_hard))
    num_soft = int(np.ceil(num_clauses * perc_soft))
    total = num_hard + num_soft
    assert total > 0

    print(f"{num_clauses} clauses total - {num_hard} hard and {num_soft} soft")

    #    models = []
    for m in range(num_models):
        print(f"generating model {m + 1} of {num_models}")

        indices = list(sorted(rng.permutation(num_clauses)[:total]))
        hard_indices = list(sorted(rng.permutation(indices)[:num_hard]))
        soft_indices = list(sorted(set(indices) - set(hard_indices)))
        assert len(soft_indices) == num_soft
<<<<<<< HEAD

        if perc_context > 0:
            hard_indices, soft_indices = add_context(
                rng, num_clauses, hard_indices, soft_indices, perc_context
            )
            num_soft = len(soft_indices)

=======
        
>>>>>>> 077c9eef
        weights = rng.randint(_MIN_WEIGHT, _MAX_WEIGHT, size=num_soft)
        wcnf = WCNF()
        for i in hard_indices:
            wcnf.append(clauses[i])
        for i, weight in zip(soft_indices, weights):
            wcnf.append(clauses[i], weight=weight)
<<<<<<< HEAD
        wcnf.to_file(path + f"_{m}.wcnf")
=======
        wcnf.to_file(path+ f'_{m}.wcnf')
#        print(soft_indices,weights)
        for n in range(num_context):
            hard_indices,soft_indices_context=add_context(
                    rng,num_clauses,hard_indices,soft_indices,perc_context)
            num_soft=len(soft_indices)
        
            context_weights = rng.randint(_MIN_WEIGHT, _MAX_WEIGHT, size=num_soft)
            
            for i,ind in enumerate(soft_indices_context):
                if ind in soft_indices:
                    context_weights[i]=weights[soft_indices.index(ind)]
            
#            print(soft_indices,weights)
            wcnf = WCNF()
            for i in hard_indices:
                wcnf.append(clauses[i])
            for i, weight in zip(soft_indices_context, context_weights):
                wcnf.append(clauses[i], weight=weight)
            wcnf.to_file(path+ f'_{m}_context_{n}.wcnf')
>>>>>>> 077c9eef


def main():
    import argparse

    fmt_class = argparse.ArgumentDefaultsHelpFormatter
    parser = argparse.ArgumentParser(formatter_class=fmt_class)
<<<<<<< HEAD
    parser.add_argument(
        "-o", "--output", type=str, default="model", help="Path to the output file"
    )
    parser.add_argument(
        "--num-models", type=int, default=2, help="Number of models to be generated"
    )
    parser.add_argument("-n", type=int, default=3, help="number of variables")
    parser.add_argument("-k", type=int, default=3, help="length of clauses")
    parser.add_argument(
        "--perc-hard", type=float, default=0.0, help="Number of hard constraints"
    )
    parser.add_argument(
        "--perc-soft", type=float, default=0.1, help="Number of soft constraints"
    )
    parser.add_argument(
        "--perc-context",
        type=float,
        default=0,
        help="Number of constraints in the context",
    )
    parser.add_argument("-q", action="store_true", help="Print the clauses and quit")
    parser.add_argument("-s", "--seed", type=int, default=0, help="RNG seed")
    args = parser.parse_args()

    rng = np.random.RandomState(args.seed)
    generate_models(
        args.output,
        args.num_models,
        args.n,
        args.k,
        args.perc_hard,
        args.perc_soft,
        args.perc_context,
        args.q,
        rng,
    )


if __name__ == "__main__":
=======
    parser.add_argument('-o', '--output', type=str, default='model',
                        help='Path to the output file')
    parser.add_argument('--num-models', type=int, default=2,
                        help='Number of models to be generated')
    parser.add_argument('--num-context', type=int, default=0,
                        help='Number of models to be generated')
    parser.add_argument('-n', type=int, default=3,
                        help='number of variables')
    parser.add_argument('-k', type=int, default=3,
                        help='length of clauses')
    parser.add_argument('--perc-hard', type=float, default=0.0,
                        help='Number of hard constraints')
    parser.add_argument('--perc-soft', type=float, default=0.1,
                        help='Number of soft constraints')
    parser.add_argument('--perc-context', type=float, default=0.1,
                        help='Number of constraints in the context')
    parser.add_argument('-q', action='store_true',
                        help='Print the clauses and quit')
    parser.add_argument('-s', '--seed', type=int, default=0,
                        help='RNG seed')
    args = parser.parse_args()

    rng = np.random.RandomState(args.seed)
    generate_models(args.output,
                    args.num_models,
                    args.num_context,
                    args.n,
                    args.k,
                    args.perc_hard,
                    args.perc_soft,
                    args.perc_context,
                    args.q,
                    rng)


if __name__ == '__main__':
>>>>>>> 077c9eef
    main()<|MERGE_RESOLUTION|>--- conflicted
+++ resolved
@@ -15,12 +15,8 @@
     flip_or_dont = lambda v: -(v - num_vars) if v > num_vars else v
 
     lits = range(1, 2 * num_vars + 1)
-    clauses = set(
-        [
-            tuple(set(map(flip_or_dont, clause)))
-            for clause in it.combinations_with_replacement(lits, length)
-        ]
-    )
+    clauses = set([tuple(set(map(flip_or_dont, clause))) for clause
+                   in it.combinations_with_replacement(lits, length)])
 
     # This makes sure that all symmetries are accounted for...
     must_be = sum(binom(2 * num_vars, l) for l in range(1, length + 1))
@@ -36,32 +32,12 @@
 
     return list(sorted(filter(possible, clauses)))
 
-
-def add_context(rng, num_clauses, hard_indices, soft_indices, perc_context):
-
+def add_context(rng,num_clauses,hard_indices,soft_indices,perc_context):
+    
     num_context = int(np.ceil(num_clauses * perc_context))
     indices = list(sorted(rng.permutation(num_clauses)))
-    not_hard_indices = list(sorted(set(indices) - set(hard_indices)))
+    not_hard_indices=list(sorted(set(indices) - set(hard_indices)))
     context_indices = list(sorted(rng.permutation(not_hard_indices)[:num_context]))
-<<<<<<< HEAD
-    return (
-        set(hard_indices).union(set(context_indices)),
-        set(soft_indices).difference(set(context_indices)),
-    )
-
-
-def generate_models(
-    path,
-    num_models,
-    num_vars,
-    clause_length,
-    perc_hard,
-    perc_soft,
-    perc_context,
-    pcaq,
-    rng,
-):
-=======
     return set(hard_indices).union(
             set(context_indices)),set(soft_indices).difference(
                     set(context_indices))
@@ -76,14 +52,12 @@
                     perc_context,
                     pcaq,
                     rng):
->>>>>>> 077c9eef
 
     clauses = _generate_all_clauses_up_to_length(num_vars, clause_length)
 
     if pcaq:
         # Print the clauses and quit
         from pprint import pprint
-
         pprint(clauses)
         quit()
 
@@ -93,36 +67,23 @@
     total = num_hard + num_soft
     assert total > 0
 
-    print(f"{num_clauses} clauses total - {num_hard} hard and {num_soft} soft")
+    print(f'{num_clauses} clauses total - {num_hard} hard and {num_soft} soft')
 
-    #    models = []
+#    models = []
     for m in range(num_models):
-        print(f"generating model {m + 1} of {num_models}")
+        print(f'generating model {m + 1} of {num_models}')
 
         indices = list(sorted(rng.permutation(num_clauses)[:total]))
         hard_indices = list(sorted(rng.permutation(indices)[:num_hard]))
         soft_indices = list(sorted(set(indices) - set(hard_indices)))
         assert len(soft_indices) == num_soft
-<<<<<<< HEAD
-
-        if perc_context > 0:
-            hard_indices, soft_indices = add_context(
-                rng, num_clauses, hard_indices, soft_indices, perc_context
-            )
-            num_soft = len(soft_indices)
-
-=======
         
->>>>>>> 077c9eef
         weights = rng.randint(_MIN_WEIGHT, _MAX_WEIGHT, size=num_soft)
         wcnf = WCNF()
         for i in hard_indices:
             wcnf.append(clauses[i])
         for i, weight in zip(soft_indices, weights):
             wcnf.append(clauses[i], weight=weight)
-<<<<<<< HEAD
-        wcnf.to_file(path + f"_{m}.wcnf")
-=======
         wcnf.to_file(path+ f'_{m}.wcnf')
 #        print(soft_indices,weights)
         for n in range(num_context):
@@ -143,7 +104,6 @@
             for i, weight in zip(soft_indices_context, context_weights):
                 wcnf.append(clauses[i], weight=weight)
             wcnf.to_file(path+ f'_{m}_context_{n}.wcnf')
->>>>>>> 077c9eef
 
 
 def main():
@@ -151,47 +111,6 @@
 
     fmt_class = argparse.ArgumentDefaultsHelpFormatter
     parser = argparse.ArgumentParser(formatter_class=fmt_class)
-<<<<<<< HEAD
-    parser.add_argument(
-        "-o", "--output", type=str, default="model", help="Path to the output file"
-    )
-    parser.add_argument(
-        "--num-models", type=int, default=2, help="Number of models to be generated"
-    )
-    parser.add_argument("-n", type=int, default=3, help="number of variables")
-    parser.add_argument("-k", type=int, default=3, help="length of clauses")
-    parser.add_argument(
-        "--perc-hard", type=float, default=0.0, help="Number of hard constraints"
-    )
-    parser.add_argument(
-        "--perc-soft", type=float, default=0.1, help="Number of soft constraints"
-    )
-    parser.add_argument(
-        "--perc-context",
-        type=float,
-        default=0,
-        help="Number of constraints in the context",
-    )
-    parser.add_argument("-q", action="store_true", help="Print the clauses and quit")
-    parser.add_argument("-s", "--seed", type=int, default=0, help="RNG seed")
-    args = parser.parse_args()
-
-    rng = np.random.RandomState(args.seed)
-    generate_models(
-        args.output,
-        args.num_models,
-        args.n,
-        args.k,
-        args.perc_hard,
-        args.perc_soft,
-        args.perc_context,
-        args.q,
-        rng,
-    )
-
-
-if __name__ == "__main__":
-=======
     parser.add_argument('-o', '--output', type=str, default='model',
                         help='Path to the output file')
     parser.add_argument('--num-models', type=int, default=2,
@@ -228,5 +147,4 @@
 
 
 if __name__ == '__main__':
->>>>>>> 077c9eef
     main()